typelevel:
  full_name: "Typelevel"
  portrait: "/img/logo-twitter.png"
  twitter: "typelevel"
larsrh:
  full_name: "Lars Hupel"
  portrait: "https://avatars2.githubusercontent.com/u/923079?v=2&s=80"
  twitter: "larsr_h"
  github: "larsrh"
non:
  full_name: "Erik Osheim"
  portrait: "https://secure.gravatar.com/avatar/f4d569c5f1eaa0241c0d39717da9315c"
  twitter: "d6"
  github: "non"
milessabin:
  full_name: "Miles Sabin"
  portrait: "https://secure.gravatar.com/avatar/8a7e159fad28f672ca794fb7f2bf7f0f"
  twitter: "milessabin"
  github: "milessabin"
tixxit:
  full_name: "Tom Switzer"
  portrait: "https://secure.gravatar.com/avatar/b2ecd194174398696f1d9a80bf6a14fa"
  twitter: "tixxit"
  github: "tixxit"
S11001001:
  full_name: "Stephen Compall"
  portrait: "https://secure.gravatar.com/avatar/f3c712c1536240de32d4ecfc039f80aa"
  twitter: "S11001001"
  github: "S11001001"
adelbertc:
  full_name: "Adelbert Chang"
  portrait: "https://secure.gravatar.com/avatar/fb8e986500c5059b2a6c0b2184bb0faf"
  twitter: "adelbertchang"
  github: "adelbertc"
  bio: "Adelbert is an engineer at Box where he attempts to reliably copy bytes from one machine to another. He enjoys writing pure functional programs, teaching functional programming, and learning more about computing."
channingwalton:
  full_name: "Channing Walton"
  portrait: "https://secure.gravatar.com/avatar/560f2f6f76ad8a88a729d8cf684ea6f3"
  twitter: "channingwalton"
  github: "channingwalton"
puffnfresh:
  full_name: "Brian McKenna"
  portrait: "https://secure.gravatar.com/avatar/f8a34d29224f05cd8bd1f480c89cf112"
  twitter: "puffnfresh"
  github: "puffnfresh"
davegurnell:
  full_name: "Dave Gurnell"
  portrait: "https://secure.gravatar.com/avatar/6cf3fbc6afb50515276a614cf44bfef9"
  twitter: "davegurnell"
  github: "davegurnell"
  bio: "Dave Gurnell is a Scala consultant and developer working for Underscore in London, UK. He has been a Scala developer since 2010 and a functional programmer for nearly a decade."
sweirich:
  full_name: "Stephanie Weirich"
  portrait: "https://avatars2.githubusercontent.com/u/2103670?v=2&s=80"
  github: "sweirich"
  twitter: "fancytypes"
  bio: "Stephanie Weirich is a Professor at the University of Pennsylvania. Her research centers on programming languages, type theory and machine-assisted reasoning. In particular, she studies generic programming, metaprogramming, dependent type systems, and type inference in the context of functional programming languages. She is currently an Editor of the Journal of Functional Programming and served as the program chair for ICFP in 2010 and the Haskell Symposium in 2009."
cvogt:
  full_name: "Chris Vogt"
  portrait: "https://avatars0.githubusercontent.com/u/274947?v=2&s=80"
  github: "cvogt"
  twitter: "cvogt"
  bio: "Slick co-author, Compossible records author, frequent Scala conference/user group speaker, former member of Martin's team at LAMP/EPFL, based in NYC, Senior Software Engineer at x.ai"
clhodapp:
  full_name: "Chris Hodapp"
  portrait: "https://avatars3.githubusercontent.com/u/108633?v=2&s=80"
  github: "clhodapp"
  twitter: "clhodapp"
  bio: "Several-time Scala GSOC student and eventually mentor, author of the ill-fated Comprehensive Comprehensions project. He's hoping to see tooling and techniques from the FP/Typelevel community improve the leverage of the average developer. Based in the SF Bay Area."
raulraja:
  full_name: "Raúl Raja Martínez"
  portrait: "https://avatars0.githubusercontent.com/u/456796?v=2&s=80"
  github: "raulraja"
  twitter: "raulraja"
  bio: "Raul Raja is a functional programming enthusiast, CTO and Co-founder at 47 Degrees, a functional programming consultancy specialized in Scala."
noelwelsh:
  full_name: "Noel Welsh"
  portrait: "https://pbs.twimg.com/profile_images/3058988676/49f0ea302bd82c0355f72b6bc6dac09c_80x80.png"
  github: "noelwelsh"
  bio: "Noel Welsh is a partner at Underscore, a consultancy that specializes in Scala. He’s been using Scala for 6 years in all sorts of applications. He’s the author of Advanced Scala, which is in the process of being rewritten to use Cats."
dreadedsoftware:
  full_name: "Marcus Henry, Jr."
  portrait: "https://pbs.twimg.com/profile_images/573668978502934528/_kkdpOjb.jpeg"
  twitter: "dreadedsoftware"
  github: "dreadedsoftware"
  bio: "Marcus Henry, Jr. is a Software Developer for Integrichain, a company which provides actionable data insights for the life sciences. He develops mostly in functional Scala to deliver responsive, multi threaded solutions using Akka, FS2 and shapeless."
sellout:
  full_name: "Greg Pfeil"
  portrait: "https://avatars3.githubusercontent.com/u/33031?v=3&s=80"
  twitter: "sellout"
  github: "sellout"
  bio: "Greg Pfeil was introduced to Scala by SlamData almost two years ago. Prior to that, he was consulting, doing primarily Common Lisp and Haskell work for most of a decade. Aside from working on SlamData’s Quasar core, he spends time on Matryoshka, Idris, and developing his own languages."
mpilquist:
  full_name: "Michael Pilquist"
  portrait: "https://avatars1.githubusercontent.com/u/118078?v=3&s=80"
  twitter: "mpilquist"
  github: "mpilquist"
  bio: "Michael Pilquist is the author of Scodec, a suite of open source Scala libraries for working with binary data, and Simulacrum, a library that simplifies working with type classes. He is also a committer on a number of other projects in the Scala ecosystem, including Cats and FS2. He is also the chief software architect at Combined Conditional Access Development (CCAD), a joint venture between Comcast and ARRIS, Inc., where he is responsible for the design and development of control systems that manage tens of millions of cable system devices, including set-top boxes and head-end equipment."
fthomas:
  full_name: "Frank Thomas"
  portrait: "https://avatars2.githubusercontent.com/u/141252?v=3&s=80"
  github: "fthomas"
  bio: "Frank is a physicist by education and a programmer by profession, currently working in a telecommunications company. He started programming in Scala in 2011 and is a contributor to scalaz-stream and cats. Most of his Scala work is done in his free time."
cheng:
  full_name: "Dr Eugenia Cheng"
  portrait: "https://pbs.twimg.com/profile_images/767917112358830080/dy1Xux_7_400x400.jpg"
  twitter: "DrEugeniaCheng"
  bio: "Eugenia Cheng is a Senior Lecturer (Associate Professor) of Pure Mathematics in the School of Mathematics and Statistics, University of Sheffield, UK."
alexandru:
  full_name: "Alexandru Nedelcu"
  portrait: "https://avatars2.githubusercontent.com/u/11753?v=3&s=80"
  github: "alexandru"
  bio: "Alexandru has been a professional software developer for about 10 years and has used Scala both for work and for personal projects for the last 4 years. He has first introduced Scala at the startup he was working on back then."
cwmyers:
  full_name: "Chris Myers"
  portrait: "/img/media/speakers/chrismyers.jpg"
  bio: "Chris is an experienced FP/Scala dev working at REA Group, Australia's largest Property website. He uses Scala daily in building the next generation APIs for our business. He also curates http://functionaltalks.org and is the creator of Monet.js (http://cwmyers.github.io/monet.js/), a powerful monad library for JS."
jqno:
  full_name: "Jan Ouwens"
  portrait: "https://avatars0.githubusercontent.com/u/862385?v=3&s=80"
  bio: "Jan Ouwens is a Scala developer at Codestar and has worked and experimented with Scala and Akka for the past five years. He has worked on a wide variety of projects over the years in the fields of service management, electron microscopes, banking, and the operation of trains. He has a polyglot mindset, having worked with a wide variety of languages such as Java, C#, Jess/Clips and yes, even VBscript."
jmerritt:
  full_name: "Jonathan Merritt"
  portrait: "/img/media/speakers/jonathanmerritt.jpg"
  bio: "Jonathan Merritt is a software engineer in the finance sector in Australia, writing code in Haskell and Scala to support data scientists to develop large-scale predictive models. Before joining the tech industry 2 years ago, he completed a PhD on equine biomechanics followed by 10 years on the post-doc treadmill; dissecting human cadavers, building photogrammetrically-guided robots, testing horseshoes that had an in-built inertial navigation system, and doing motion capture in horses."
dialelo:
  full_name: "Alejandro Gómez"
  portrait: "/img/media/speakers/alejandrogomez.jpg"
  bio: "Alejandro is a functional programing enthusiast with a lot of experience with dynamic languages, specially Clojure. He's the author of the Clojure cats library (https://github.com/funcool/cats) which predates Scala's cats, and has been trying to map pure FP concepts to Clojure as an experiment for quite some time. He recently started working for 47degrees writing Scala and has started the Fetch project, similar to Facebook's Haxl project (Haskell, open source) and Twitter's Stitch (Scala, not open sourced)."
smarter:
  full_name: "Guillaume Martres"
  portrait: "/img/media/speakers/guillaumemartres.jpg"
  bio: "Compiler Engineer at EPFL working on Dotty. He's currently working on incremental compilation support using sbt."
dwijnand:
  full_name: "Dale Wijnand"
  portrait: "https://avatars2.githubusercontent.com/u/344610?v=3&s=80"
  bio: "Dale is an active OSS contributor, typically in Scala, and an sbt maintainer."
InTheNow:
  full_name: "Alistair Johnson"
  portrait: "https://avatars3.githubusercontent.com/u/5887373?v=3&s=80"
  bio: "Alistair has been programming for far too long, for far too many companies, but as a dedicated type fan, not long enough in Scala."
chrisokasaki:
  full_name: "Chris Okasaki"
  portrait: "https://avatars2.githubusercontent.com/u/19372370?v=3&s=80"
  github: "chrisokasaki"
sofiacole:
  full_name: "Sofia Cole"
  portrait: "https://avatars3.githubusercontent.com/u/12714759?v=3&s=80"
  twitter: "sofiacole35"
  github: "sofiaaacole"
  bio: "Sofia Cole is a Scala Developer at ITV and associate at Underscore consulting. She is also a keen contributor to the Scala and tech communities, mostly focusing on making things more approachable and accessible. One of her goals in 2017 is to visit more schools introducing the wonders of programming, especially helping young girls realise their potential. Her favourite things at the moment are reading about dystopian futures, eating pancakes and watching House for the second time through."
oweinreese:
  full_name: "Owein Reese"
  portrait: "https://avatars2.githubusercontent.com/u/515577?v=3&s=80"
  twitter: "oweinreese"
  github: "wheaties"
  bio: "Owein is the Director of Creatives Engineering at MediaMath, an adtech company. His teams have built systems in Scala which handle over 1M req/s with under 10ms latency daily. Originally starting out as a mathematical programmer working in infrared countermeasures, he moved on to become a full fledged software developer involved first with NASA satellite systems and then with hedge fund analytics. Since discovering the joys of functional programming, he’s looked for ways to incorporate higher powered abstractions in all the code he writes, when he gets to write code."
danielasfregola:
  full_name: "Daniela Sfregola"
  portrait: "https://avatars3.githubusercontent.com/u/810447?v=3&s=80"
  twitter: "DanielaSfregola"
  github: "DanielaSfregola"
  bio: "Daniela Sfregola is a Software Consultant based in London, UK. She is an active contributor to the Scala Community and a passionate blogger at danielasfregola.com."
dscleaver:
  full_name: "Dave Cleaver"
  portrait: "https://avatars0.githubusercontent.com/u/139136?v=3&s=80"
  twitter: "dscleaver"
  github: "dscleaver"
  bio: "Dave Cleaver is a Senior Principal Engineer at Comcast designing and implementing scalable Web Services and Platforms. He has spent the last two years developing and championing solutions in Scala. His interests include AI planning, distributed systems, programming languages, and type systems."
longcao:
  full_name: "Long Cao"
  portrait: "https://avatars2.githubusercontent.com/u/865236?v=3&s=80"
  twitter: "oacgnol"
  github: "longcao"
  bio: "Long Cao is a software engineer focusing on Scala, Spark, and data engineering and has been in New York for the last 5 years. He cares deeply about showing newcomers the benefits of Scala and functional programming. On his off time likes to enjoy climbing, Rocket League, music, sports, and coffee."
ratan:
  full_name: "Ratan Sebastian"
  portrait: "https://pbs.twimg.com/profile_images/1749512839/ratcomic.jpg"
  twitter: "ratansebastian"
  github: "rjsvaljean"
  bio: "Ratan is a software developer at x.ai where they’re building a meeting scheduling personal assistant. He’s been programming in Scala for about 5 years and is interested in learning more about pure functional programming and type systems through Scala."
edmundnoble:
  full_name: "Edmund Noble"
  portrait: "https://avatars3.githubusercontent.com/u/1369693?v=3&s=80"
  github: "edmundnoble"
  twitter: "edmund_noble"
  bio: "Edmund loves Scala and code in general, and he is intimately interested in how people code. Purely functional programming is his passion; he is particularly interested in new ways to constrain and abstract in programs. He contributes to a couple of the libraries under the typelevel umbrella, including cats and eff, the last of which he maintains."
igstan:
  full_name: "Ionuț G. Stan"
  portrait: "https://avatars3.githubusercontent.com/u/49002?v=3&s=80"
  github: "igstan"
  twitter: "igstan"
  bio: "Ionuț G. Stan is a software developer at Eloquentix, where he works on backend services using Scala. His current interests revolve around functional programming techniques, programming languages and compilers."
nikivazou:
  full_name: "Niki Vazou"
  portrait: "https://avatars1.githubusercontent.com/u/714933?v=3&s=80"
  github: "nikivazou"
  twitter: "nikivazou"
  bio: "Niki Vazou is a postdoctoral fellow at University of Maryland. She recently got her Ph.D. at University of California, San Diego, supervised by Ranjit Jhala. She works in the area of programming languages, with the goal of building usable program verifiers that will naturally integrate formal verification techniques into the mainstream software development chain.  Niki Vazou received the Microsoft Research Ph.D. fellowship in 2014 and her BS from National Technical University of Athens, Greece in 2011."
TomasMikula:
  full_name: "Tomas Mikula"
  portrait: "https://avatars2.githubusercontent.com/u/433439?v=3&s=80"
  github: "TomasMikula"
  twitter: "tomas_mikula"
roundcrisis:
  full_name: "Andrea Magnorsky"
  portrait: "/img/media/speakers/andreamagnorsky.jpg"
  bio: "TBD"
marina:
  full_name: "Marina Sigaeva"
  portrait: "https://pbs.twimg.com/profile_images/850071665652490241/hsAyfV7x.jpg"
  twitter: "besseifunction"
  bio: "I'm a physicist. And I'm in love with fashion, ballet and beauty."
julienrf:
  full_name: "Julien Richard-Foy"
  portrait: "https://avatars1.githubusercontent.com/u/332812?v=3&s=80"
  twitter: "julienrf"
  bio: "Julien Richard-Foy likes writing programs. In particular, he likes leveraging programming language features to solve engineering problems. He is fascinated by languages that make it easy to turn ideas into programs that are executable by machines and easy to reason about by humans. He writes tools and MOOCs for the good of the community, at Scala Center."
kenbot:
  full_name: "Ken Scambler"
  portrait: "https://avatars2.githubusercontent.com/u/316515?v=3&s=80"
  twitter: "KenScambler"
<<<<<<< HEAD
  bio: "I'm an FP enthusiast based in Melbourne, Australia, with 15-odd years of programming under the belt, including 7 of Scala. I help out with the YOW Lambda Jam and Compose :: Melbourne FP conferences, and the Melbourne Scala User Group. I work at REA Group, where I was one of the hands hoisting the Scala flag 4 years ago, Iwo Jima-style. My job is mostly to prevent people from writing more software."
=======
  bio: "I'm an FP enthusiast based in Melbourne, Australia, with 15-odd years of programming under the belt, including 7 of Scala. I help out with the YOW Lambda Jam and Compose :: Melbourne FP conferences, and the Melbourne Scala User Group. I work at REA Group, where I was one of the hands hoisting the Scala flag 4 years ago, Iwo Jima-style. My job is mostly to prevent people from writing more software."
zainabali:
  full_name: "Zainab Ali"
  portrait: "/img/media/speakers/zainabali.jpg"
  bio: "Zainab is a functional programmer who converted from object oriented design.  A physicist at heart, she was excited to find an application of dimensional analysis and dependent types to real world problems.  She is the author of Libra and a contributor to many typelevel libraries, such as cats and fs2."
aaronmblevin:
  full_name: "Aaron Levin"
  portrait: "https://avatars3.githubusercontent.com/u/1580060?v=3&s=80"
  bio: "Aaron Levin is a mathematician who fell in love with programming and now manages Data Science teams at SoundCloud."
djspiewak:
  full_name: "Daniel Spiewak"
  portrait: "https://avatars1.githubusercontent.com/u/752?v=3&s=80"
  github: "djspiewak"
  twitter: "djspiewak"
harrylaou:
  full_name: "Harry Laoulakos"
  portrait: "https://avatars1.githubusercontent.com/u/3307004?v=3&s=80"
  bio: "Functional programmer, enjoying programming in Scala, Play framework, Akka, Typelevel stack: cats, shapeless, etc"
vlovgr:
  full_name: "Viktor Lövgren"
  portrait: "https://avatars1.githubusercontent.com/u/1163201?v=3&s=80"
  bio: "Viktor is a Software engineer at Ovo Energy in London, working on the platform powering energy meter readings and consumption data. He’s an advocate of strongly typed functional programming, and Scala in particular, which has been his professional focus the past three years."
data_fly:
  full_name: "Zhenhao Li"
  portrait: "https://avatars0.githubusercontent.com/u/10957195?v=3&s=80"
  bio: "Zhenhao Li is a data engineer and data scientist at Connecterra, a data science and IoT startup. He is responsible for making scalable data processing jobs and pipelines and making sure data science insights are generated and delivered in real time. Before joining Connecterra, Zhenhao worked for Accenture in the area of big data and IoT technology consulting, helping major clients to adapt new technologies such as Kafka and Flink, the immutable data paradigm, and functional programming to gain business value faster. He holds a bachelor degree in software engineering and a master degree in logic. He was doing a PhD in mathematical logic at the University of Amsterdam when decided to change his career path to big data and data science. He loves functional programming, and Scala is his primary language for engineering work."
>>>>>>> 5cc4ef75
<|MERGE_RESOLUTION|>--- conflicted
+++ resolved
@@ -220,9 +220,6 @@
   full_name: "Ken Scambler"
   portrait: "https://avatars2.githubusercontent.com/u/316515?v=3&s=80"
   twitter: "KenScambler"
-<<<<<<< HEAD
-  bio: "I'm an FP enthusiast based in Melbourne, Australia, with 15-odd years of programming under the belt, including 7 of Scala. I help out with the YOW Lambda Jam and Compose :: Melbourne FP conferences, and the Melbourne Scala User Group. I work at REA Group, where I was one of the hands hoisting the Scala flag 4 years ago, Iwo Jima-style. My job is mostly to prevent people from writing more software."
-=======
   bio: "I'm an FP enthusiast based in Melbourne, Australia, with 15-odd years of programming under the belt, including 7 of Scala. I help out with the YOW Lambda Jam and Compose :: Melbourne FP conferences, and the Melbourne Scala User Group. I work at REA Group, where I was one of the hands hoisting the Scala flag 4 years ago, Iwo Jima-style. My job is mostly to prevent people from writing more software."
 zainabali:
   full_name: "Zainab Ali"
@@ -248,5 +245,4 @@
 data_fly:
   full_name: "Zhenhao Li"
   portrait: "https://avatars0.githubusercontent.com/u/10957195?v=3&s=80"
-  bio: "Zhenhao Li is a data engineer and data scientist at Connecterra, a data science and IoT startup. He is responsible for making scalable data processing jobs and pipelines and making sure data science insights are generated and delivered in real time. Before joining Connecterra, Zhenhao worked for Accenture in the area of big data and IoT technology consulting, helping major clients to adapt new technologies such as Kafka and Flink, the immutable data paradigm, and functional programming to gain business value faster. He holds a bachelor degree in software engineering and a master degree in logic. He was doing a PhD in mathematical logic at the University of Amsterdam when decided to change his career path to big data and data science. He loves functional programming, and Scala is his primary language for engineering work."
->>>>>>> 5cc4ef75
+  bio: "Zhenhao Li is a data engineer and data scientist at Connecterra, a data science and IoT startup. He is responsible for making scalable data processing jobs and pipelines and making sure data science insights are generated and delivered in real time. Before joining Connecterra, Zhenhao worked for Accenture in the area of big data and IoT technology consulting, helping major clients to adapt new technologies such as Kafka and Flink, the immutable data paradigm, and functional programming to gain business value faster. He holds a bachelor degree in software engineering and a master degree in logic. He was doing a PhD in mathematical logic at the University of Amsterdam when decided to change his career path to big data and data science. He loves functional programming, and Scala is his primary language for engineering work."