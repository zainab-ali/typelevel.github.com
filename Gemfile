--- conflicted
+++ resolved
@@ -1,7 +1,3 @@
 source "http://rubygems.org"
 
-<<<<<<< HEAD
-gem "github-pages", "117"
-=======
-gem "github-pages", "134"
->>>>>>> 5cc4ef75
+gem "github-pages", "134"