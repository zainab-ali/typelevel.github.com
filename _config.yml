--- conflicted
+++ resolved
@@ -14,11 +14,7 @@
   hard_wrap: false
 highlighter: rouge
 exclude:
-<<<<<<< HEAD
-  ["node_modules", "gulpfile.js", "package.json", "README.md", "CNAME", "vendor", "src", "project/", "build.sbt", "posts"]
-=======
   ["README.md", "CNAME", "vendor", "src", "project/", "build.sbt", "posts"]
->>>>>>> 5cc4ef75
 permalink: /blog/:year/:month/:day/:title.html
 paginate: 10
 paginate_path: "/blog/:num/"
