--- conflicted
+++ resolved
@@ -13,32 +13,6 @@
 
 <div class="wrapper">
 
-<<<<<<< HEAD
-<div class="section events js-fade-in">
-  <h2>Upcoming Events</h2>
-  <p>
-    For the second year, we are organizing the Typelevel Summits.
-    Join us in the US, Europe or both for our community-based events.
-  </p>
-
-  {% for event in site.events %}
-    {% if event.featured %}
-      <div class="events__event">
-        <div class="events__event-poster" style="background-image: url({{ event.poster_thumb }})"></div>
-        <h3>{{ event.title }}</h3>
-        <span class="meta">{{ event.date_string }}</span>
-        <p>
-         {{ event.description }}
-         {% if event.papers_section %}<a class="btn text" href="{{ event.url | append:'#call-for-speakers' }}">Call for Speakers</a> now open.{% endif %}
-        </p>
-        <a class="btn large center" href="{{ event.url }}">Learn More</a>
-      </div>
-    {% endif %}
-  {% endfor %}
-</div>
-
-=======
->>>>>>> 5cc4ef75
 <div class="section projects js-fade-in">
   <h2>Projects</h2>
   <p>Our projects cover a wide range of domains, from general functional programming to tooling.</p>
